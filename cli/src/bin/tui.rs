--- conflicted
+++ resolved
@@ -139,13 +139,8 @@
     let backend = CrosstermBackend::new(stdout);
     let mut terminal = Terminal::new(backend)?;
 
-<<<<<<< HEAD
     let mut tab_index = 0usize; // 0: Logs, 1: Search, 2: Health, 3: Chat, 4: Reports, 5: Security, 6: Actions
-    let titles = vec!["Logs", "Search", "Health", "Chat", "Reports", "Security", "Actions"]; 
-=======
-    let mut tab_index = 0usize; // 0: Logs, 1: Search, 2: Health, 3: Chat, 4: Actions
-    let titles = vec!["Logs", "Search", "Health", "Chat", "Actions"]; 
->>>>>>> 9b1d6a44
+    let titles = vec!["Logs", "Search", "Health", "Chat", "Reports", "Security", "Actions"];
     let mut logs: Vec<LogItem> = Vec::new();
     let mut status = String::new();
     let mut selected = 0usize;
@@ -205,22 +200,7 @@
                     f.render_widget(help, chunks[1]);
                 }
                 3 => {
-<<<<<<< HEAD
-                    let help = Paragraph::new("RAG Chat: Use CLI 'chimera chat query --query \"your question\"' for AI-powered log analysis")
-                        .block(Block::default().borders(Borders::ALL).title("AI Chat"));
-                    f.render_widget(help, chunks[1]);
-                }
-                4 => {
-                    let help = Paragraph::new("Reports: Use CLI 'chimera report generate' to create daily reports")
-                        .block(Block::default().borders(Borders::ALL).title("Reports"));
-                    f.render_widget(help, chunks[1]);
-                }
-                5 => {
-                    let help = Paragraph::new("Security: Use CLI 'chimera audit full' to run security audits")
-                        .block(Block::default().borders(Borders::ALL).title("Security Audits"));
-                    f.render_widget(help, chunks[1]);
-=======
-                    // Chat tab
+                    // Chat tab with interactive chat interface
                     let chat_chunks = Layout::default()
                         .direction(Direction::Vertical)
                         .constraints([
@@ -262,7 +242,17 @@
                     let input_para = Paragraph::new(input_text)
                         .block(Block::default().borders(Borders::ALL).title("Chat Input"));
                     f.render_widget(input_para, chat_chunks[1]);
->>>>>>> 9b1d6a44
+                }
+                4 => {
+                    let help = Paragraph::new("Reports: Use CLI 'chimera report generate' to create daily reports")
+                        .block(Block::default().borders(Borders::ALL).title("Reports"));
+                    f.render_widget(help, chunks[1]);
+                }
+                5 => {
+                    let help = Paragraph::new("Security: Use CLI 'chimera audit full' to run security audits")
+                        .block(Block::default().borders(Borders::ALL).title("Security Audits"));
+                    f.render_widget(help, chunks[1]);
+                }
                 }
                 _ => {
                     let help = Paragraph::new("Keys: i=ingest 5m, I=ingest 1h, r=refresh, q=quit, ←/→ tabs, ↑/↓ select, c=chat")
